name: coco-ci-build
on:
  pull_request:
    branches:
    - master
  push:
    branches:
    - master

jobs:
  lint:
    runs-on: ubuntu-latest
    steps:
      - uses: actions/checkout@v2

      - name: Set up Python 3.8
        uses: actions/setup-python@v1
        with:
          python-version: 3.8
      - name: Install pip dependencies
        run: |
          pip install black pydocstyle flake8 pylint pylint-ignore
          pip install -r requirements.txt

      - name: Check code with black
        run: black --check --exclude kotekan .

      - name: Run black on scripts
        run: black --check scripts/cocod scripts/coco

      - name: Run pydocstyle on all .py files
        run: find . -type d \( -path ./docs -o -path ./tests/simulate-chime \) -prune -o ! -name versioneer.py ! -name test_*.py ! -name _version.py -name \*.py -exec pydocstyle --convention=numpy --add-ignore=D105,D202 {} +

      - name: Run flake8
        run: flake8 --show-source --ignore=E501,E741,E203,W503,E266,E402 coco

      - name: Run pylint
<<<<<<< HEAD
        run: pylint-ignore -d line-too-long,invalid-name,logging-fstring-interpolation,too-many-arguments,too-many-instance-attributes,cyclic-import,too-many-locals --ignore=_version.py coco
=======
        run: pylint-ignore -d line-too-long,invalid-name,logging-fstring-interpolation,too-many-arguments,too-many-instance-attributes,too-many-locals,cyclic-import --ignore=_version.py coco
>>>>>>> 8bdeb9dd

  tests:
    runs-on: ubuntu-latest
    strategy:
      matrix:
        python_version: [ 3.7 ]
    steps:
      - uses: actions/checkout@v2

      - name: Set up Python ${{ matrix.python_version }}
        uses: actions/setup-python@v1
        with:
          python-version: ${{ matrix.python_version }}

      - name: Install apt dependencies
        run: |
          sudo apt-get install -y python3-sphinx libevent-dev libhdf5-dev g++
      - name: Install pip dependencies
        run: |
          pip install flask coverage pytest-cov sphinx_rtd_theme
          pip install -r requirements.txt
          pip install .

      - name: Start Redis
        uses: supercharge/redis-github-action@1.2.0
        with:
          redis-version: 5

      - name: Build docs
        run: cd docs && make html && cd ..

      - name: Build test utils
        run: MAKEFLAGS="-j 2" g++ -o tests/hash tests/hash.cpp --std=c++11 -lssl -lcrypto

      - name: Unit tests
        run: PYTHONPATH=. TEST_DIR="GITHUB_WORKSPACE/tests/simulate-chime/" pytest -xs --cov-report term-missing:skip-covered --cov=coco tests/test_*.py<|MERGE_RESOLUTION|>--- conflicted
+++ resolved
@@ -35,11 +35,7 @@
         run: flake8 --show-source --ignore=E501,E741,E203,W503,E266,E402 coco
 
       - name: Run pylint
-<<<<<<< HEAD
-        run: pylint-ignore -d line-too-long,invalid-name,logging-fstring-interpolation,too-many-arguments,too-many-instance-attributes,cyclic-import,too-many-locals --ignore=_version.py coco
-=======
         run: pylint-ignore -d line-too-long,invalid-name,logging-fstring-interpolation,too-many-arguments,too-many-instance-attributes,too-many-locals,cyclic-import --ignore=_version.py coco
->>>>>>> 8bdeb9dd
 
   tests:
     runs-on: ubuntu-latest
