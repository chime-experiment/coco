"""coco endpoint module."""
from pydoc import locate
import logging
import orjson as json
import requests
from copy import copy
from . import Result

logger = logging.getLogger("asyncio")


class Endpoint:
    """
    An endpoint.

    Does whatever the config says.
    """

    def __init__(self, name, conf, slacker, forwarder, state):
        self.name = name
        self.type = conf.get("type", "GET")
        self.group = conf.get("group")
        self.callable = conf.get("callable", False)
        self.slack = conf.get("slack")
        self.before = conf.get("before")
        self.after = conf.get("after")
        self.slacker = slacker
        self.call_on_start = conf.get("call_on_start", False)
        self.forwarder = forwarder
        self.state = state
        self.report_type = conf.get("report_type", "CODES_OVERVIEW")
        self.values = copy(conf.get("values", None))
        self.get_state = conf.get("get_state", None)
        self.send_state = conf.get("send_state", None)
        self.save_state = conf.get("save_state", None)
<<<<<<< HEAD
        self.forward_checks = dict()
=======
        self.schedule = conf.get("schedule", None)
>>>>>>> bc65f020
        call = conf.get("call", None)
        if call is None:
            self.forward_name = [self.name]
            self.forward_to_coco = None
        else:
            self.forward_to_coco = call.get("coco", None)
            if self.forward_to_coco and not isinstance(self.forward_to_coco, list):
                self.forward_to_coco = [self.forward_to_coco]

            # Load name(s) of forward call endpoint(s)
            self.forward_name = call.get("forward", [self.name])
            # could be a string or list(str):
            if self.forward_name and isinstance(self.forward_name, str):
                self.forward_name = [self.forward_name]
            # could also be a block where there are checks configured for each forward call
            elif self.forward_name and isinstance(self.forward_name, dict):
                for name, checks in self.forward_name.items():
                    self.forward_checks[name] = checks
                self.forward_name = list(self.forward_name.keys())

        if self.group is None and self.forward_name:
            logger.error(
                f"coco.endpoint: endpoint '{name}' is missing config option 'group'. Or it "
                f"needs to set 'call: forward: null'."
            )
            exit(1)

        if self.values:
            for key, value in self.values.items():
                self.values[key] = locate(value)
                if self.values[key] is None:
                    raise RuntimeError(
                        f"Value {key} of endpoint {name} is of unknown type " f"{value}."
                    )

        if not self.state:
            return

        if self.save_state:
            # Check if state path exists
            path = self.state.find_or_create(self.save_state)
            if not path:
                logger.warning(
                    f"coco.endpoint: state path `{self.save_state}` configured in "
                    f"`save_state` for endpoint `{name}` is empty."
                )

            # If save_state is set, the configured values have to match.
            if self.values:
                # Check if endpoint value types match the associated part of the saved state
                for key in self.values.keys():
                    try:
                        if not isinstance(path[key], self.values[key]):
                            raise RuntimeError(
                                f"Value {key} in configured initial state at /{self.save_state}/ "
                                f"has type {type(path[key]).__name__} "
                                f"(expected {self.values[key].__name__})."
                            )
                    except KeyError:
                        # That the values are being saved in the state doesn't mean they need to
                        # exist in the initially loaded state, but write a debug line.
                        logger.debug(
                            f"Value {key} not found in configured initial state at "
                            f"/{self.save_state}/."
                        )
            else:
                logger.warning(
                    f"{self.name}.conf has set save_state ({self.save_state}), but no "
                    f"values are listed. This endpoint will ignore all data sent to it."
                )

        # If send_state is set, the configured values have to match.
        if self.send_state:
            # Check if state path exists
            path = self.state.find_or_create(self.send_state)
            if not path:
                logger.warning(
                    f"coco.endpoint: state path `{self.send_state}` configured in "
                    f"`send_state` for endpoint `{name}` is empty."
                )

            if self.values:
                # Check if endpoint value types match the associated part of the send_state
                for key in self.values.keys():
                    try:
                        if not isinstance(path[key], self.values[key]):
                            raise RuntimeError(
                                f"Value {key} in configured initial state at /{self.send_state}/ "
                                f"has type {type(path[key]).__name__} "
                                f"(expected {self.values[key].__name__})."
                            )
                        # It exists both in the values and the state
                        logger.debug(
                            f"Value {key} is required by this endpoint so it will never "
                            f"get sent from state (the key was found in both `values` "
                            f"and in `send_state`)."
                        )
                        # TODO: Add an option to overwrite values only if present in request?
                    except KeyError:
                        # That the values are being sent from the state doesn't mean they need to
                        # exist in the value list.
                        pass

        # Check if get state path exists
        if self.get_state:
            path = self.state.find_or_create(self.get_state)
            if not path:
                logger.warning(
                    f"coco.endpoint: state path `{self.get_state}` configured in "
                    f"`get_state` for endpoint `{name}` is empty."
                )

    async def call(self, request):
        """
        Call the endpoint.

        Returns
        -------
        :class:`Result`
            The result of the endpoint call.
        """
        logger.debug(f"coco.endpoint: /{self.name}")
        if self.slack:
            self.slacker.send(self.slack.get("message", self.name), self.slack.get("channel"))

        result = Result(self.name)

        if self.before:
            for check in self.before:
                if isinstance(check, str):
                    endpoint = check
                else:
                    endpoint = list(check.keys())[0]
                    options = check[list(check.keys())[0]]
                result.embed(endpoint, await self.forwarder.call(endpoint, {}))
                # TODO: run these concurrently?

        # Only forward values we expect
        filtered_request = copy(self.values)
        if filtered_request:
            for key, value in filtered_request.items():
                try:
                    if not isinstance(request[key], value):
                        msg = (
                            f"endpoint {self.name} received value '{key}'' of type "
                            f"{type(request[key]).__name__} (expected {value.__name__})."
                        )
                        logger.info(f"coco.endpoint: {msg}")
                        return result.add_message(msg)
                except KeyError:
                    msg = f"endpoint {self.name} requires value '{key}'."
                    logger.info(f"coco.endpoint: {msg}")
                    return result.add_message(msg)

                # save the state change:
                if self.save_state:
                    self.state.write(self.save_state, request.get(key), key)

                filtered_request[key] = request.pop(key)

        # Send values from state if not found in request (some type checking is done in constructor
        # and when state changed)
        if self.send_state:
            send_state = self.state.read(self.send_state)
            if filtered_request:
                send_state.update(filtered_request)
            filtered_request = send_state

        # Forward the request to group
        if self.forward_name:
            for endpoint in self.forward_name:
                reply_forward = await self.forwarder.forward(
                    endpoint, self.group, self.type, filtered_request
                )
                success = await self._check_forward_reply(endpoint, reply_forward, result)
                result.add_result(endpoint, reply_forward)
        # Forward the request to any other coco endpoints
        if self.forward_to_coco:
            for endpoint in self.forward_to_coco:
                result.embed(endpoint, await self.forwarder.call(endpoint, filtered_request))

        # Look for result type parameter in request
        if request:
            result.type = request.pop("coco_report_type", self.report_type)
        else:
            result.type = self.report_type

        # Report any additional values in the request
        if request:
            for key in request.keys():
                msg = f"Found additional value '{key}' in request to /{self.name}."
                logger.info(f"coco.endpoint: {msg}")
                result.add_message(msg)

        if self.after:
            for check in self.after:
                if isinstance(check, str):
                    endpoint = check
                else:
                    endpoint = list(check.keys())[0]
                    options = check[list(check.keys())[0]]
                result.embed(endpoint, await self.forwarder.call(endpoint, {}))
                # TODO: run these concurrently?

        if self.get_state:
            result.state(self.state.read(self.get_state))

        return result

    def _save_reply(self, reply, path):
        """
        Save a forward call reply to state.

        The replies of different hosts get merged.

        Parameters
        ----------
        reply : dict
            Keys are hosts and values are tuples of replies (dict) and HTTP status codes.
        """
        merged = dict()
        for r in reply.values():
            merged.update(r[0])
        self.state.write(path, merged)

    async def _check_forward_reply(self, forward_name, reply, result):
        """
        Run the defined checks on the reply of a forward call.

        Parameters
        ----------
        forward_name : str
            Name of the endpoint forwarded to.
        reply : dict
            Keys should be :class:`Host` objects and values should be tuples of (<the hosts reply
            as dict or str>, HTTP status code as int)
        result : :class:`Result`
            Result of the ongoing endpoint call.

        Returns
        -------
            `False` if any check failed, otherwise `True`.
        """
        success = True
        check_reply = self.forward_checks.get(forward_name, None)
        if check_reply is None:
            return success
        expected_reply = check_reply.get("reply", None)
        if expected_reply:
            for host, r in reply.items():
                host_reply_bad = False
                for name, condition in expected_reply.items():
                    if name not in r[0].keys():
                        msg = (
                            f"coco.endpoint: /{self.name}: failure when forwarding request to "
                            f"{host.join_endpoint(forward_name)}: expected value not found: {name}"
                        )
                        logger.debug(msg)
                        result.report_failure(forward_name, host, "missing", name)
                        host_reply_bad = True
                        success = False
                        continue
                    expected_type = condition.get("type", None)
                    if expected_type:
                        # TODO: do locate() only once on start
                        if not isinstance(r[0][name], locate(expected_type)):
                            msg = (
                                f"coco.endpoint: /{self.name}: failure when forwarding request to "
                                f"{host.join_endpoint(forward_name)}: expected value '{name}' of type: "
                                f"{type(r[0][name]).__name__} (expected {expected_type})"
                            )
                            logger.debug(msg)
                            result.report_failure(forward_name, host, "type", name)
                            host_reply_bad = True
                            success = False
                            continue
                # Check if we should there is a on_failure call to do per host:
                if host_reply_bad and check_reply.setdefault("on_failure", dict()).get(
                    "call_single_host", None
                ):
                    # TODO:
                    raise NotImplementedError(
                        "on_failure: call_single_host option not implemented"
                    )

        save_to_state = check_reply.get("save_reply_to_state", None)
        if save_to_state:
            self._save_reply(reply, save_to_state)

        # Check if we should call another endpoint on failure:
        if not success:
            on_failure_endpoint = check_reply.setdefault("on_failure", dict()).get("call", None)
            if on_failure_endpoint:
                result.embed(
                    on_failure_endpoint, await self.forwarder.call(on_failure_endpoint, {})
                )
        return success

    def client_call(self, host, port, args):
        """
        Call from a client.

        Send a request to coco daemon at <host>. Return the reply as json or an error string.

        Parameters
        ----------
        host : str
            Address of coco daemon.
        port : int
            Port of coco daemon.
        args : :class:`Namespace`
            Is expected to include all values of the endpoint.
        """
        data = copy(self.values)
        if data:
            for key in data.keys():
                data[key] = vars(args)[key]
        else:
            data = dict()
        data["coco_report_type"] = args.report

        url = f"http://{host}:{port}/{self.name}"
        try:
            result = requests.request(self.type, url, data=json.dumps(data))
        except BaseException as e:
            return f"coco-client: {e}"
        else:
            return result.json()<|MERGE_RESOLUTION|>--- conflicted
+++ resolved
@@ -33,11 +33,8 @@
         self.get_state = conf.get("get_state", None)
         self.send_state = conf.get("send_state", None)
         self.save_state = conf.get("save_state", None)
-<<<<<<< HEAD
+        self.schedule = conf.get("schedule", None)
         self.forward_checks = dict()
-=======
-        self.schedule = conf.get("schedule", None)
->>>>>>> bc65f020
         call = conf.get("call", None)
         if call is None:
             self.forward_name = [self.name]
