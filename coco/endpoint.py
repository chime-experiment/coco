"""coco endpoint module."""
import logging
from copy import copy
import time
from typing import Optional, Callable, Union, List, Dict

import orjson as json
from pydoc import locate
import requests
import sanic

from . import Result, ExternalForward, CocoForward
from . import (
    Check,
    ValueReplyCheck,
    TypeReplyCheck,
    IdenticalReplyCheck,
    StateHashReplyCheck,
    StateReplyCheck,
)
from .exceptions import ConfigError, InvalidUsage

ON_FAILURE_ACTIONS = ["call", "call_single_host"]


# Module level logger, note that there is also a class level, endpoint specific
# logger
logger = logging.getLogger(__name__)


class Endpoint:
    """
    An endpoint.

    Does whatever the config says.
    """

<<<<<<< HEAD
    def __init__(self, name, conf, forwarder, state):
=======
    def __init__(self, name, conf, slacker, forwarder, state):
        logger.debug(f"Loading {name}.conf")
>>>>>>> 17225df9
        self.name = name
        if conf is None:
            conf = dict()
        self.description = conf.get("description", "")
        self.type = conf.get("type", "GET")
        self.group = conf.get("group")
        self.callable = conf.get("callable", False)
<<<<<<< HEAD
        self.before = conf.get("before")
        self.after = conf.get("after")
=======
        self.slack = conf.get("slack")
        self.slacker = slacker
>>>>>>> 17225df9
        self.call_on_start = conf.get("call_on_start", False)
        self.forwarder = forwarder
        self.state = state
        self.report_type = conf.get("report_type", "CODES_OVERVIEW")
        self.values = copy(conf.get("values", None))
        self.get_state = conf.get("get_state", None)
        self.send_state = conf.get("send_state", None)
        self.save_state = conf.get("save_state", None)
        self.set_state = conf.get("set_state", None)
        self.schedule = conf.get("schedule", None)
        self.enforce_group = bool(conf.get("enforce_group", False))
        self.forward_checks = dict()

<<<<<<< HEAD
        # Setup the endpoint logger
        self.logger = logging.getLogger(f"{__name__}.{self.name}")

        # To hold forward calls: first external ones than internal (coco) endpoints.
        self.has_external_forwards = False
        self._load_forwards(conf.get("call", None))

=======
>>>>>>> 17225df9
        if self.values:
            for key, value in self.values.items():
                self.values[key] = locate(value)
                if self.values[key] is None:
                    raise RuntimeError(
                        f"Value {key} of endpoint {name} is of unknown type " f"{value}."
                    )

        if not self.state:
            return

        # To hold forward calls: first external ones than internal (coco) endpoints.
        self.has_external_forwards = False
        self._load_calls(conf.get("call", None))

        self.before = list()
        self.after = list()
        self._load_internal_forward(conf.get("before"), self.before)
        self._load_internal_forward(conf.get("after"), self.after)

        self.timestamp_path = conf.get("timestamp", None)
        if self.timestamp_path:
            if self.state.find_or_create(self.timestamp_path):
                logger.info(
                    f"`{self.timestamp_path}` is not empty. /{name} will overwrite "
                    f"it with timestamps."
                )

        if self.save_state:
            if isinstance(self.save_state, str):
                self.save_state = [self.save_state]
            # Check if state path exists
            for save_state in self.save_state:
                path = self.state.find_or_create(save_state)
                if not path:
<<<<<<< HEAD
                    self.logger.debug(
                        f"coco.endpoint: state path `{path}` configured in "
                        f"`save_state` for endpoint `{name}` is empty."
=======
                    logger.debug(
                        f"state path `{save_state}` configured in `save_state` for "
                        f"endpoint `{name}` is empty."
>>>>>>> 17225df9
                    )

                # If save_state is set, the configured values have to match.
                if self.values:
                    # Check if endpoint value types match the associated part of the saved state
                    for key in self.values.keys():
                        try:
                            if not isinstance(path[key], self.values[key]):
                                raise RuntimeError(
                                    f"Value {key} in configured initial state at /{save_state}/ "
                                    f"has type {type(path[key]).__name__} "
                                    f"(expected {self.values[key].__name__})."
                                )
                        except KeyError:
                            # That the values are being saved in the state doesn't mean they need to
                            # exist in the initially loaded state, but write a debug line.
                            self.logger.debug(
                                f"Value {key} not found in configured initial state at "
                                f"/{save_state}/."
                            )
                        except TypeError:
<<<<<<< HEAD
                            self.logger.error(
=======
                            raise ConfigError(
>>>>>>> 17225df9
                                f"Value {key} has unknown type {self.values[key]} in "
                                f"config of endpoint /{self.name}."
                            )
                else:
                    self.logger.warning(
                        f"{self.name}.conf has set save_state ({save_state}), but no "
                        f"values are listed. This endpoint will ignore all data sent to it."
                    )

        # If send_state is set, the configured values have to match.
        if self.send_state:
            # Check if state path exists
            path = self.state.find_or_create(self.send_state)
            if not path:
<<<<<<< HEAD
                self.logger.warning(
                    f"coco.endpoint: state path `{self.send_state}` configured in "
=======
                logger.warning(
                    f"state path `{self.send_state}` configured in "
>>>>>>> 17225df9
                    f"`send_state` for endpoint `{name}` is empty."
                )

            if self.values:
                # Check if endpoint value types match the associated part of the send_state
                for key in self.values.keys():
                    try:
                        if not isinstance(path[key], self.values[key]):
                            raise RuntimeError(
                                f"Value {key} in configured initial state at /{self.send_state}/ "
                                f"has type {type(path[key]).__name__} "
                                f"(expected {self.values[key].__name__})."
                            )
                        # It exists both in the values and the state
                        self.logger.debug(
                            f"Value {key} is required by this endpoint so it will never "
                            f"get sent from state (the key was found in both `values` "
                            f"and in `send_state`)."
                        )
                        # TODO: Add an option to overwrite values only if present in request?
                    except KeyError:
                        # That the values are being sent from the state doesn't mean they need to
                        # exist in the value list.
                        pass

        # Check if get state path exists
        if self.get_state:
            path = self.state.find_or_create(self.get_state)
            if not path:
<<<<<<< HEAD
                self.logger.warning(
                    f"coco.endpoint: state path `{self.get_state}` configured in "
=======
                logger.warning(
                    f"state path `{self.get_state}` configured in "
>>>>>>> 17225df9
                    f"`get_state` for endpoint `{name}` is empty."
                )

    def _load_internal_forward(self, dict_, list_):
        """
        Load Forward's from the config dictionary, generate objects and place in list.

        Parameters
        ----------
        dict_ : Dict, str, List[Dict] or List[str]
            Config dict(s) describing an internal forward or just string(s) with endpoint name.
        list_ : List[CocoForward]
            The list to save the Forward objects in.
        """
        if not dict_:
            return
        if not isinstance(dict_, list):
            dict_ = [dict_]

        for f in dict_:
            if isinstance(f, dict):
                try:
                    name = f["name"]
                except KeyError:
                    raise ConfigError(
                        f"Found and internal forwarding block in {self.name}.cong that is missing "
                        f"field 'name'."
                    )
                try:
                    request = f.pop("request")
                except KeyError:
                    request = None

                list_.append(
                    CocoForward(name, self.forwarder, None, request, self._load_checks(f))
                )
            else:
                if not isinstance(f, str):
                    raise ConfigError(
                        f"Found '{type(f)}' in {self.name}.conf in an internal forwarding block "
                        f"(expected str or dict)."
                    )
                list_.append(CocoForward(f, self.forwarder, None, None, None))

    def _load_calls(self, forward_dict):
        """Parse the dict from forwarding config and save the Forward objects."""
        self.forwards_external = list()
        self.forwards_internal = list()
        if forward_dict is None:
            if self.group is None:
<<<<<<< HEAD
                self.logger.error(
                    f"coco.endpoint: endpoint '{self.name}' is missing config option 'group'. Or "
=======
                raise ConfigError(
                    f"'{self.name}.conf' is missing config option 'group'. Or "
>>>>>>> 17225df9
                    f"it needs to set 'call: forward: null'."
                )
            self.forwards_external.append(
                ExternalForward(self.name, self.forwarder, self.group, None, None)
            )
            self.has_external_forwards = True
        else:
            # External forwards
            forward_ext = forward_dict.get("forward", [self.name])
            # could be a string or list(str):
            if forward_ext:
                if self.group is None:
<<<<<<< HEAD
                    self.logger.error(
                        f"coco.endpoint: endpoint '{self.name}' is missing config option 'group'. "
=======
                    raise ConfigError(
                        f"'{self.name}.conf' is missing config option 'group'. "
>>>>>>> 17225df9
                        f"Or it needs to set 'call: forward: null'."
                    )
                if not isinstance(forward_ext, list):
                    forward_ext = [forward_ext]
                for f in forward_ext:
                    if isinstance(f, str):
                        self.forwards_external.append(
                            ExternalForward(f, self.forwarder, self.group, None, None)
                        )
                    # could also be a block where there are checks configured for each forward call
                    elif isinstance(f, dict):
                        try:
                            name = f["name"]
                        except KeyError:
<<<<<<< HEAD
                            self.logger.error(
=======
                            raise ConfigError(
>>>>>>> 17225df9
                                f"Entry in forward call from "
                                f"/{self.name} is missing field 'name'."
                            )

                        self.forwards_external.append(
                            ExternalForward(
                                name, self.forwarder, self.group, None, self._load_checks(f)
                            )
                        )
                    self.has_external_forwards = True

            # Internal forwards
            forward_to_coco = forward_dict.get("coco", None)
<<<<<<< HEAD
            self.logger.info(
                f"Endpoint /{self.name} settings: forwarding to coco: {forward_to_coco}"
            )
            if forward_to_coco:
                if not isinstance(forward_to_coco, list):
                    forward_to_coco = [forward_to_coco]

                for f in forward_to_coco:
                    if isinstance(f, dict):
                        try:
                            name = f.pop("name")
                        except KeyError:
                            self.logger.error(
                                f"Entry in forward to another coco endpoint from "
                                f"/{self.name} is missing field 'name'."
                            )
                            exit(1)
                        try:
                            request = f.pop("request")
                        except KeyError:
                            request = None
                        for field in f.keys():
                            self.logger.error(
                                f"Additional field '{field}' in forward from "
                                f"/{self.name} to /{name}."
                            )
                            exit(1)
                        forwards.append(
                            CocoForward(
                                name,
                                self.forwarder,
                                self.group,
                                request,
                                self._check_forward_reply,
                            )
                        )
                    else:
                        if not isinstance(f, str):
                            self.logger.error(
                                f"Found '{type(f)}' in configuration of /{self.name} "
                                f"in 'call/coco' (expected str or dict)."
                            )
                            exit(1)
                        forwards.append(
                            CocoForward(
                                f, self.forwarder, self.group, None, self._check_forward_reply
                            )
                        )
        self.forwards = forwards
=======
            self._load_internal_forward(forward_to_coco, self.forwards_internal)

    def _load_checks(self, check_dict: Dict) -> List[Check]:
        checks = list()
        if not check_dict:
            return checks
        try:
            name = check_dict["name"]
        except KeyError:
            raise ConfigError(f"Name missing from forward reply check block: {check_dict}.")

        save_to_state = check_dict.get("save_reply_to_state", None)
        if save_to_state:
            if not isinstance(save_to_state, str):
                raise ConfigError(
                    f"'save_reply_to_state' in check for '{name}' in '{self.name}"
                    f".conf' is of type '{type(save_to_state).__name__}' "
                    f"(expected str)."
                )

        on_failure = check_dict.get("on_failure", None)
        if on_failure:
            for action, endpoint in on_failure.items():
                if not isinstance(endpoint, str):
                    raise ConfigError(
                        f"'on_failure'-endpoint in forward to '{name}' in "
                        f"'{self.name}.conf' is of type "
                        f"'{type(endpoint).__name__}' (expected str)."
                    )
                if action not in ON_FAILURE_ACTIONS:
                    raise ConfigError(
                        f"Unknown 'on_failure'-action in '{name}' ('{self.name}."
                        f"conf'): {action}. Use one of {ON_FAILURE_ACTIONS}."
                    )
>>>>>>> 17225df9

        reply = check_dict.get("reply", None)
        if reply:
            if not isinstance(reply, dict):
                raise ConfigError(
                    f"Value 'reply' defining checks in '{name}' has type "
                    f"{type(reply).__name__} (expected dict)."
                )

            values = reply.get("value", None)
            types = reply.get("type", None)
            identical = reply.get("identical", None)
            state = reply.get("state", None)
            state_hash = reply.get("state_hash", None)
            if not (values or types or identical or state or state_hash):
                logger.info(f"In {self.name}.conf '{name}' has a 'reply' block, but it's empty.")
                return checks
            if values:
                checks.append(
                    ValueReplyCheck(
                        name, values, on_failure, save_to_state, self.forwarder, self.state
                    )
                )
            if types:
                checks.append(
                    TypeReplyCheck(
                        name, types, on_failure, save_to_state, self.forwarder, self.state
                    )
                )
            if identical:
                checks.append(
                    IdenticalReplyCheck(
                        name, identical, on_failure, save_to_state, self.forwarder, self.state
                    )
                )
            if state:
                checks.append(
                    StateReplyCheck(
                        name, state, on_failure, save_to_state, self.forwarder, self.state
                    )
                )
            if state_hash:
                checks.append(
                    StateHashReplyCheck(
                        name, state_hash, on_failure, save_to_state, self.forwarder, self.state
                    )
                )

        return checks

    async def call(self, request, hosts=None, params=[]):
        """
        Call the endpoint.

        Returns
        -------
        :class:`Result`
            The result of the endpoint call.
        """
        success = True
<<<<<<< HEAD
        self.logger.debug("endpoint called")
=======
        logger.debug(f"/{self.name}")
        if self.slack:
            self.slacker.send(self.slack.get("message", self.name), self.slack.get("channel"))
        if self.enforce_group:
            hosts = None
>>>>>>> 17225df9

        result = Result(self.name)

        if self.before:
            for forward in self.before:
                success_forward, result_forward = await forward.trigger(self.type, {}, hosts)
                success &= success_forward
                result.embed(forward.name, result_forward)
                # TODO: run these concurrently?

        # Only forward values we expect
        filtered_request = copy(self.values)
        if request is None:
            request = dict()
        if filtered_request:
            for key, value in filtered_request.items():
                try:
                    if not isinstance(request[key], value):
                        msg = (
                            f"{self.name} received value '{key}'' of type "
                            f"{type(request[key]).__name__} (expected {value.__name__})."
                        )
<<<<<<< HEAD
                        self.logger.info(f"coco.endpoint: {msg}")
                        return result.add_message(msg)
                except KeyError:
                    msg = f"endpoint {self.name} requires value '{key}'."
                    self.logger.info(f"coco.endpoint: {msg}")
=======
                        logger.info(msg)
                        return result.add_message(msg)
                except KeyError:
                    msg = f"{self.name} requires value '{key}'."
                    logger.info(msg)
>>>>>>> 17225df9
                    return result.add_message(msg)

                # save the state change:
                if self.save_state:
                    for path in self.save_state:
                        self.state.write(path, request.get(key), key)

                filtered_request[key] = request.pop(key)

        # Send values from state if not found in request (some type checking is done in constructor
        # and when state changed)
        if self.send_state:
            send_state = self.state.read(self.send_state)
            if filtered_request:
                send_state.update(filtered_request)
            filtered_request = send_state

        # Forward the request to group and then to other coco endpoints
        # TODO: should we do that concurrently?
        for forward in self.forwards_external:
            success_forward, result_forward = await forward.trigger(
                self.type, filtered_request, hosts, params
            )
            success &= success_forward
            result.add_result(result_forward)
        for forward in self.forwards_internal:
            success_forward, result_forward = await forward.trigger(
                self.type, filtered_request, hosts, params
            )
            success &= success_forward
            result.embed(forward.name, result_forward)

        # Look for result type parameter in request
        if request:
            result.type = request.pop("coco_report_type", self.report_type)
        else:
            result.type = self.report_type

        # Report any additional values in the request
        if request:
            for key in request.keys():
                msg = f"Found additional value '{key}' in request to /{self.name}."
<<<<<<< HEAD
                self.logger.info(f"coco.endpoint: {msg}")
=======
                logger.info(msg)
>>>>>>> 17225df9
                result.add_message(msg)

        if self.after:
            for forward in self.after:
                success_forward, result_forward = await forward.trigger(self.type, {}, hosts)
                success &= success_forward
                result.embed(forward.name, result_forward)
                # TODO: run these concurrently?

        if self.get_state:
            result.state(self.state.extract(self.get_state))

        if success:
            if self.set_state:
                for path, value in self.set_state.items():
                    self.state.write(path, value)
            self.write_timestamp()

        return result

    def write_timestamp(self):
        """
        Write a Unix timestamp (float) to the state.

        Does nothing if the endpoint doesn't have a path specified in `timestamp`.
        """
<<<<<<< HEAD
        Run the defined checks on the reply of a forward call.

        Parameters
        ----------
        forward_name : str
            Name of the endpoint forwarded to.
        reply : dict
            Keys should be :class:`Host` objects and values should be tuples of (<the hosts reply
            as dict or str>, HTTP status code as int)
        result : :class:`Result`
            Result of the ongoing endpoint call.

        Returns
        -------
            `False` if any check failed, otherwise `True`.
        """
        success = True
        check_reply = self.forward_checks.get(forward_name, None)
        if check_reply is None:
            return success
        expected_reply = check_reply.get("reply", None)
        if expected_reply:
            for host, r in reply.items():
                host_reply_bad = False
                for name, condition in expected_reply.items():
                    if not isinstance(r[0], dict):
                        msg = (
                            f"coco.endpoint: /{self.name}: failure when forwarding request to "
                            f"{host.join_endpoint(forward_name)}: expected value not found: {name}"
                        )
                        self.logger.debug(msg)
                        result.report_failure(forward_name, host, "missing", name)
                        host_reply_bad = True
                        success = False
                        continue
                    if name not in r[0].keys():
                        msg = (
                            f"coco.endpoint: /{self.name}: failure when forwarding request to "
                            f"{host.join_endpoint(forward_name)}: expected value not found: {name}"
                        )
                        self.logger.debug(msg)
                        result.report_failure(forward_name, host, "missing", name)
                        host_reply_bad = True
                        success = False
                        continue
                    expected_type = condition.get("type", None)
                    if expected_type:
                        # TODO: do locate() only once on start
                        if not isinstance(r[0][name], locate(expected_type)):
                            msg = (
                                f"coco.endpoint: /{self.name}: failure when forwarding request to "
                                f"{host.join_endpoint(forward_name)}: expected value '{name}' of type: "
                                f"{type(r[0][name]).__name__} (expected {expected_type})"
                            )
                            self.logger.debug(msg)
                            result.report_failure(forward_name, host, "type", name)
                            host_reply_bad = True
                            success = False
                            continue
                # Check if we should there is a on_failure call to do per host:
                call_single_host = check_reply.setdefault("on_failure", dict()).get(
                    "call_single_host", None
                )
                if host_reply_bad and call_single_host:
                    self.logger.debug(
                        f"Calling {call_single_host} on host "
                        f"{host.url()} because {forward_name} failed."
                    )
                    result.embed(
                        call_single_host,
                        await self.forwarder.call(call_single_host, self.type, {}, [host]),
                    )

        save_to_state = check_reply.get("save_reply_to_state", None)
        if save_to_state:
            self._save_reply(reply, save_to_state)

        # Check if we should call another endpoint on failure:
        if not success:
            on_failure_endpoint = check_reply.setdefault("on_failure", dict()).get("call", None)
            if on_failure_endpoint:
                result.embed(
                    on_failure_endpoint,
                    await self.forwarder.call(on_failure_endpoint, self.type, {}),
                )
        return success
=======
        if not self.timestamp_path:
            return
        self.state.write(self.timestamp_path, time.time())
        logger.debug(f"/{self.name} saved timestamp to state: {self.timestamp_path}")
>>>>>>> 17225df9

    def client_call(self, host, port, args):
        """
        Call from a client.

        Send a request to coco daemon at <host>. Return the reply as json or an error string.

        Parameters
        ----------
        host : str
            Address of coco daemon.
        port : int
            Port of coco daemon.
        args : :class:`Namespace`
            Is expected to include all values of the endpoint.
        """
        data = copy(self.values)
        if data:
            for key, type_ in data.items():
                data[key] = self._parse_container_arg(key, type_, vars(args)[key])
        else:
            data = dict()
        data["coco_report_type"] = args.report

        url = f"http://{host}:{port}/{self.name}"
        try:
            result = requests.request(self.type, url, json=data)
        except BaseException as e:
            return f"coco-client: Sending request failed: {e}"
        else:
            try:
                return result.json()
            except Exception:
                return {"Error": result.text}

    @staticmethod
    def _parse_container_arg(key, type_, arg):
        if type_ == list or type_ == dict:
            try:
                value = json.loads(arg)
            except json.JSONDecodeError as e:
                raise InvalidUsage(f"Failure parsing argument '{key}': {e}")
            return value
        return arg


class LocalEndpoint:
    """An endpoint that will execute a callable solely within coco.

    Parameters
    ----------
    name
        Endpoint name.
    type_
        Type of request to accept. Either a string ("POST", ...) or a list of
        strings.
    callable
        A callable that will be called to execute the endpoint.
    """

    call_on_start = False

    def __init__(
        self,
        name: str,
        type_: Union[str, List[str]],
        callable: Callable[[sanic.request.Request], Optional[dict]],
    ):
        self.name = name
        self.type = type_
        self.callable = callable
        self.schedule = None

    async def call(self, request, **kwargs):
        """Call the local endpoint."""
        return await self.callable(request)<|MERGE_RESOLUTION|>--- conflicted
+++ resolved
@@ -22,7 +22,6 @@
 
 ON_FAILURE_ACTIONS = ["call", "call_single_host"]
 
-
 # Module level logger, note that there is also a class level, endpoint specific
 # logger
 logger = logging.getLogger(__name__)
@@ -35,12 +34,8 @@
     Does whatever the config says.
     """
 
-<<<<<<< HEAD
     def __init__(self, name, conf, forwarder, state):
-=======
-    def __init__(self, name, conf, slacker, forwarder, state):
         logger.debug(f"Loading {name}.conf")
->>>>>>> 17225df9
         self.name = name
         if conf is None:
             conf = dict()
@@ -48,13 +43,8 @@
         self.type = conf.get("type", "GET")
         self.group = conf.get("group")
         self.callable = conf.get("callable", False)
-<<<<<<< HEAD
-        self.before = conf.get("before")
-        self.after = conf.get("after")
-=======
         self.slack = conf.get("slack")
         self.slacker = slacker
->>>>>>> 17225df9
         self.call_on_start = conf.get("call_on_start", False)
         self.forwarder = forwarder
         self.state = state
@@ -68,16 +58,9 @@
         self.enforce_group = bool(conf.get("enforce_group", False))
         self.forward_checks = dict()
 
-<<<<<<< HEAD
         # Setup the endpoint logger
         self.logger = logging.getLogger(f"{__name__}.{self.name}")
 
-        # To hold forward calls: first external ones than internal (coco) endpoints.
-        self.has_external_forwards = False
-        self._load_forwards(conf.get("call", None))
-
-=======
->>>>>>> 17225df9
         if self.values:
             for key, value in self.values.items():
                 self.values[key] = locate(value)
@@ -113,15 +96,9 @@
             for save_state in self.save_state:
                 path = self.state.find_or_create(save_state)
                 if not path:
-<<<<<<< HEAD
                     self.logger.debug(
-                        f"coco.endpoint: state path `{path}` configured in "
-                        f"`save_state` for endpoint `{name}` is empty."
-=======
-                    logger.debug(
                         f"state path `{save_state}` configured in `save_state` for "
                         f"endpoint `{name}` is empty."
->>>>>>> 17225df9
                     )
 
                 # If save_state is set, the configured values have to match.
@@ -143,11 +120,7 @@
                                 f"/{save_state}/."
                             )
                         except TypeError:
-<<<<<<< HEAD
-                            self.logger.error(
-=======
                             raise ConfigError(
->>>>>>> 17225df9
                                 f"Value {key} has unknown type {self.values[key]} in "
                                 f"config of endpoint /{self.name}."
                             )
@@ -162,13 +135,8 @@
             # Check if state path exists
             path = self.state.find_or_create(self.send_state)
             if not path:
-<<<<<<< HEAD
                 self.logger.warning(
-                    f"coco.endpoint: state path `{self.send_state}` configured in "
-=======
-                logger.warning(
                     f"state path `{self.send_state}` configured in "
->>>>>>> 17225df9
                     f"`send_state` for endpoint `{name}` is empty."
                 )
 
@@ -198,13 +166,8 @@
         if self.get_state:
             path = self.state.find_or_create(self.get_state)
             if not path:
-<<<<<<< HEAD
                 self.logger.warning(
-                    f"coco.endpoint: state path `{self.get_state}` configured in "
-=======
-                logger.warning(
                     f"state path `{self.get_state}` configured in "
->>>>>>> 17225df9
                     f"`get_state` for endpoint `{name}` is empty."
                 )
 
@@ -255,13 +218,8 @@
         self.forwards_internal = list()
         if forward_dict is None:
             if self.group is None:
-<<<<<<< HEAD
-                self.logger.error(
-                    f"coco.endpoint: endpoint '{self.name}' is missing config option 'group'. Or "
-=======
                 raise ConfigError(
                     f"'{self.name}.conf' is missing config option 'group'. Or "
->>>>>>> 17225df9
                     f"it needs to set 'call: forward: null'."
                 )
             self.forwards_external.append(
@@ -274,13 +232,8 @@
             # could be a string or list(str):
             if forward_ext:
                 if self.group is None:
-<<<<<<< HEAD
-                    self.logger.error(
-                        f"coco.endpoint: endpoint '{self.name}' is missing config option 'group'. "
-=======
                     raise ConfigError(
                         f"'{self.name}.conf' is missing config option 'group'. "
->>>>>>> 17225df9
                         f"Or it needs to set 'call: forward: null'."
                     )
                 if not isinstance(forward_ext, list):
@@ -295,11 +248,7 @@
                         try:
                             name = f["name"]
                         except KeyError:
-<<<<<<< HEAD
-                            self.logger.error(
-=======
                             raise ConfigError(
->>>>>>> 17225df9
                                 f"Entry in forward call from "
                                 f"/{self.name} is missing field 'name'."
                             )
@@ -313,57 +262,6 @@
 
             # Internal forwards
             forward_to_coco = forward_dict.get("coco", None)
-<<<<<<< HEAD
-            self.logger.info(
-                f"Endpoint /{self.name} settings: forwarding to coco: {forward_to_coco}"
-            )
-            if forward_to_coco:
-                if not isinstance(forward_to_coco, list):
-                    forward_to_coco = [forward_to_coco]
-
-                for f in forward_to_coco:
-                    if isinstance(f, dict):
-                        try:
-                            name = f.pop("name")
-                        except KeyError:
-                            self.logger.error(
-                                f"Entry in forward to another coco endpoint from "
-                                f"/{self.name} is missing field 'name'."
-                            )
-                            exit(1)
-                        try:
-                            request = f.pop("request")
-                        except KeyError:
-                            request = None
-                        for field in f.keys():
-                            self.logger.error(
-                                f"Additional field '{field}' in forward from "
-                                f"/{self.name} to /{name}."
-                            )
-                            exit(1)
-                        forwards.append(
-                            CocoForward(
-                                name,
-                                self.forwarder,
-                                self.group,
-                                request,
-                                self._check_forward_reply,
-                            )
-                        )
-                    else:
-                        if not isinstance(f, str):
-                            self.logger.error(
-                                f"Found '{type(f)}' in configuration of /{self.name} "
-                                f"in 'call/coco' (expected str or dict)."
-                            )
-                            exit(1)
-                        forwards.append(
-                            CocoForward(
-                                f, self.forwarder, self.group, None, self._check_forward_reply
-                            )
-                        )
-        self.forwards = forwards
-=======
             self._load_internal_forward(forward_to_coco, self.forwards_internal)
 
     def _load_checks(self, check_dict: Dict) -> List[Check]:
@@ -398,7 +296,6 @@
                         f"Unknown 'on_failure'-action in '{name}' ('{self.name}."
                         f"conf'): {action}. Use one of {ON_FAILURE_ACTIONS}."
                     )
->>>>>>> 17225df9
 
         reply = check_dict.get("reply", None)
         if reply:
@@ -459,15 +356,9 @@
             The result of the endpoint call.
         """
         success = True
-<<<<<<< HEAD
         self.logger.debug("endpoint called")
-=======
-        logger.debug(f"/{self.name}")
-        if self.slack:
-            self.slacker.send(self.slack.get("message", self.name), self.slack.get("channel"))
         if self.enforce_group:
             hosts = None
->>>>>>> 17225df9
 
         result = Result(self.name)
 
@@ -490,19 +381,11 @@
                             f"{self.name} received value '{key}'' of type "
                             f"{type(request[key]).__name__} (expected {value.__name__})."
                         )
-<<<<<<< HEAD
-                        self.logger.info(f"coco.endpoint: {msg}")
-                        return result.add_message(msg)
-                except KeyError:
-                    msg = f"endpoint {self.name} requires value '{key}'."
-                    self.logger.info(f"coco.endpoint: {msg}")
-=======
-                        logger.info(msg)
+                        self.logger.info(msg)
                         return result.add_message(msg)
                 except KeyError:
                     msg = f"{self.name} requires value '{key}'."
-                    logger.info(msg)
->>>>>>> 17225df9
+                    self.logger.info(msg)
                     return result.add_message(msg)
 
                 # save the state change:
@@ -545,11 +428,7 @@
         if request:
             for key in request.keys():
                 msg = f"Found additional value '{key}' in request to /{self.name}."
-<<<<<<< HEAD
-                self.logger.info(f"coco.endpoint: {msg}")
-=======
-                logger.info(msg)
->>>>>>> 17225df9
+                self.logger.info(msg)
                 result.add_message(msg)
 
         if self.after:
@@ -576,99 +455,10 @@
 
         Does nothing if the endpoint doesn't have a path specified in `timestamp`.
         """
-<<<<<<< HEAD
-        Run the defined checks on the reply of a forward call.
-
-        Parameters
-        ----------
-        forward_name : str
-            Name of the endpoint forwarded to.
-        reply : dict
-            Keys should be :class:`Host` objects and values should be tuples of (<the hosts reply
-            as dict or str>, HTTP status code as int)
-        result : :class:`Result`
-            Result of the ongoing endpoint call.
-
-        Returns
-        -------
-            `False` if any check failed, otherwise `True`.
-        """
-        success = True
-        check_reply = self.forward_checks.get(forward_name, None)
-        if check_reply is None:
-            return success
-        expected_reply = check_reply.get("reply", None)
-        if expected_reply:
-            for host, r in reply.items():
-                host_reply_bad = False
-                for name, condition in expected_reply.items():
-                    if not isinstance(r[0], dict):
-                        msg = (
-                            f"coco.endpoint: /{self.name}: failure when forwarding request to "
-                            f"{host.join_endpoint(forward_name)}: expected value not found: {name}"
-                        )
-                        self.logger.debug(msg)
-                        result.report_failure(forward_name, host, "missing", name)
-                        host_reply_bad = True
-                        success = False
-                        continue
-                    if name not in r[0].keys():
-                        msg = (
-                            f"coco.endpoint: /{self.name}: failure when forwarding request to "
-                            f"{host.join_endpoint(forward_name)}: expected value not found: {name}"
-                        )
-                        self.logger.debug(msg)
-                        result.report_failure(forward_name, host, "missing", name)
-                        host_reply_bad = True
-                        success = False
-                        continue
-                    expected_type = condition.get("type", None)
-                    if expected_type:
-                        # TODO: do locate() only once on start
-                        if not isinstance(r[0][name], locate(expected_type)):
-                            msg = (
-                                f"coco.endpoint: /{self.name}: failure when forwarding request to "
-                                f"{host.join_endpoint(forward_name)}: expected value '{name}' of type: "
-                                f"{type(r[0][name]).__name__} (expected {expected_type})"
-                            )
-                            self.logger.debug(msg)
-                            result.report_failure(forward_name, host, "type", name)
-                            host_reply_bad = True
-                            success = False
-                            continue
-                # Check if we should there is a on_failure call to do per host:
-                call_single_host = check_reply.setdefault("on_failure", dict()).get(
-                    "call_single_host", None
-                )
-                if host_reply_bad and call_single_host:
-                    self.logger.debug(
-                        f"Calling {call_single_host} on host "
-                        f"{host.url()} because {forward_name} failed."
-                    )
-                    result.embed(
-                        call_single_host,
-                        await self.forwarder.call(call_single_host, self.type, {}, [host]),
-                    )
-
-        save_to_state = check_reply.get("save_reply_to_state", None)
-        if save_to_state:
-            self._save_reply(reply, save_to_state)
-
-        # Check if we should call another endpoint on failure:
-        if not success:
-            on_failure_endpoint = check_reply.setdefault("on_failure", dict()).get("call", None)
-            if on_failure_endpoint:
-                result.embed(
-                    on_failure_endpoint,
-                    await self.forwarder.call(on_failure_endpoint, self.type, {}),
-                )
-        return success
-=======
         if not self.timestamp_path:
             return
         self.state.write(self.timestamp_path, time.time())
-        logger.debug(f"/{self.name} saved timestamp to state: {self.timestamp_path}")
->>>>>>> 17225df9
+        self.logger.debug(f"/{self.name} saved timestamp to state: {self.timestamp_path}")
 
     def client_call(self, host, port, args):
         """
