"""coco endpoint module."""
import logging
from copy import copy
import time
from typing import Optional, Callable, Union, List, Dict

import json
from pydoc import locate
import requests
import sanic

from . import Result, ExternalForward, CocoForward
from . import (
    Check,
    ValueReplyCheck,
    TypeReplyCheck,
    IdenticalReplyCheck,
    StateHashReplyCheck,
    StateReplyCheck,
)
from .exceptions import ConfigError, InvalidUsage, InvalidMethod

ON_FAILURE_ACTIONS = ["call", "call_single_host"]

# Module level logger, note that there is also a class level, endpoint specific
# logger
logger = logging.getLogger(__name__)


class Endpoint:
    """
    An endpoint.

    Does whatever the config says.
    """

    def __init__(self, name, conf, forwarder, state):
        logger.debug(f"Loading {name}.conf")
        self.name = name
        if conf is None:
            conf = dict()
        self.description = conf.get("description", "")
        self.type = conf.get("type", "GET")
        self.group = conf.get("group")
        self.callable = conf.get("callable", True)
        self.call_on_start = conf.get("call_on_start", False)
        self.forwarder = forwarder
        self.state = state
        self.report_type = conf.get("report_type", "CODES_OVERVIEW")
        self.values = copy(conf.get("values", None))
        self.get_state = conf.get("get_state", None)
        self.send_state = conf.get("send_state", None)
        self.save_state = conf.get("save_state", None)
        self.set_state = conf.get("set_state", None)
        self.schedule = conf.get("schedule", None)
        self.enforce_group = bool(conf.get("enforce_group", False))
        self.forward_checks = dict()

        # Setup the endpoint logger
        self.logger = logging.getLogger(f"{__name__}.{self.name}")

        if self.values:
            for key, value in self.values.items():
                self.values[key] = locate(value)
                if self.values[key] is None:
                    raise RuntimeError(
                        f"Value {key} of endpoint {name} is of unknown type " f"{value}."
                    )

        if not self.state:
            return

        # To hold forward calls: first external ones than internal (coco) endpoints.
        self.has_external_forwards = False
        self._load_calls(conf.get("call", None))

        self.before = list()
        self.after = list()
        self._load_internal_forward(conf.get("before"), self.before)
        self._load_internal_forward(conf.get("after"), self.after)

        self.timestamp_path = conf.get("timestamp", None)
        if self.timestamp_path:
            if self.state.find_or_create(self.timestamp_path):
                logger.info(
                    f"`{self.timestamp_path}` is not empty. /{name} will overwrite "
                    f"it with timestamps."
                )

        if self.save_state:
            if isinstance(self.save_state, str):
                self.save_state = [self.save_state]
            # Check if state path exists
            for save_state in self.save_state:
                path = self.state.find_or_create(save_state)
                if not path:
                    self.logger.debug(
                        f"state path `{save_state}` configured in `save_state` for "
                        f"endpoint `{name}` is empty."
                    )

                # If save_state is set, the configured values have to match.
                if self.values:
                    # Check if endpoint value types match the associated part of the saved state
                    for key in self.values.keys():
                        try:
                            if not isinstance(path[key], self.values[key]):
                                raise RuntimeError(
                                    f"Value {key} in configured initial state at /{save_state}/ "
                                    f"has type {type(path[key]).__name__} "
                                    f"(expected {self.values[key].__name__})."
                                )
                        except KeyError:
                            # That the values are being saved in the state doesn't mean they need to
                            # exist in the initially loaded state, but write a debug line.
                            self.logger.debug(
                                f"Value {key} not found in configured initial state at "
                                f"/{save_state}/."
                            )
                        except TypeError:
                            raise ConfigError(
                                f"Value {key} has unknown type {self.values[key]} in "
                                f"config of endpoint /{self.name}."
                            )
                else:
                    self.logger.warning(
                        f"{self.name}.conf has set save_state ({save_state}), but no "
                        f"values are listed. This endpoint will ignore all data sent to it."
                    )

        # If send_state is set, the configured values have to match.
        if self.send_state:
            # Check if state path exists
            path = self.state.find_or_create(self.send_state)
            if not path:
                self.logger.warning(
                    f"state path `{self.send_state}` configured in "
                    f"`send_state` for endpoint `{name}` is empty."
                )

            if self.values:
                # Check if endpoint value types match the associated part of the send_state
                for key in self.values.keys():
                    try:
                        if not isinstance(path[key], self.values[key]):
                            raise RuntimeError(
                                f"Value {key} in configured initial state at /{self.send_state}/ "
                                f"has type {type(path[key]).__name__} "
                                f"(expected {self.values[key].__name__})."
                            )
                        # It exists both in the values and the state
                        self.logger.debug(
                            f"Value {key} is required by this endpoint so it will never "
                            f"get sent from state (the key was found in both `values` "
                            f"and in `send_state`)."
                        )
                        # TODO: Add an option to overwrite values only if present in request?
                    except KeyError:
                        # That the values are being sent from the state doesn't mean they need to
                        # exist in the value list.
                        pass

        # Check if get state path exists
        if self.get_state:
            path = self.state.find_or_create(self.get_state)
            if not path:
                self.logger.warning(
                    f"state path `{self.get_state}` configured in "
                    f"`get_state` for endpoint `{name}` is empty."
                )

    def _load_internal_forward(self, dict_, list_):
        """
        Load Forward's from the config dictionary, generate objects and place in list.

        Parameters
        ----------
        dict_ : Dict, str, List[Dict] or List[str]
            Config dict(s) describing an internal forward or just string(s) with endpoint name.
        list_ : List[CocoForward]
            The list to save the Forward objects in.
        """
        if not dict_:
            return
        if not isinstance(dict_, list):
            dict_ = [dict_]

        for f in dict_:
            if isinstance(f, dict):
                try:
                    name = f["name"]
                except KeyError:
                    raise ConfigError(
                        f"Found and internal forwarding block in {self.name}.cong that is missing "
                        f"field 'name'."
                    )
                try:
                    request = f.pop("request")
                except KeyError:
                    request = None

                list_.append(
                    CocoForward(name, self.forwarder, None, request, self._load_checks(f))
                )
            else:
                if not isinstance(f, str):
                    raise ConfigError(
                        f"Found '{type(f)}' in {self.name}.conf in an internal forwarding block "
                        f"(expected str or dict)."
                    )
                list_.append(CocoForward(f, self.forwarder, None, None, None))

    def _load_calls(self, forward_dict):
        """Parse the dict from forwarding config and save the Forward objects."""
        self.forwards_external = list()
        self.forwards_internal = list()
        if forward_dict is None:
            if self.group is None:
                raise ConfigError(
                    f"'{self.name}.conf' is missing config option 'group'. Or "
                    f"it needs to set 'call: forward: null'."
                )
            self.forwards_external.append(
                ExternalForward(self.name, self.forwarder, self.group, None, None)
            )
            self.has_external_forwards = True
        else:
            # External forwards
            forward_ext = forward_dict.get("forward", [self.name])
            # could be a string or list(str):
            if forward_ext:
                if self.group is None:
                    raise ConfigError(
                        f"'{self.name}.conf' is missing config option 'group'. "
                        f"Or it needs to set 'call: forward: null'."
                    )
                if not isinstance(forward_ext, list):
                    forward_ext = [forward_ext]
                for f in forward_ext:
                    if isinstance(f, str):
                        self.forwards_external.append(
                            ExternalForward(f, self.forwarder, self.group, None, None)
                        )
                    # could also be a block where there are checks configured for each forward call
                    elif isinstance(f, dict):
                        try:
                            name = f["name"]
                        except KeyError:
                            raise ConfigError(
                                f"Entry in forward call from "
                                f"/{self.name} is missing field 'name'."
                            )

                        self.forwards_external.append(
                            ExternalForward(
                                name, self.forwarder, self.group, None, self._load_checks(f)
                            )
                        )
                    self.has_external_forwards = True

            # Internal forwards
            forward_to_coco = forward_dict.get("coco", None)
            self._load_internal_forward(forward_to_coco, self.forwards_internal)

    def _load_checks(self, check_dict: Dict) -> List[Check]:
        checks = list()
        if not check_dict:
            return checks
        try:
            name = check_dict["name"]
        except KeyError:
            raise ConfigError(f"Name missing from forward reply check block: {check_dict}.")

        save_to_state = check_dict.get("save_reply_to_state", None)
        if save_to_state:
            if not isinstance(save_to_state, str):
                raise ConfigError(
                    f"'save_reply_to_state' in check for '{name}' in '{self.name}"
                    f".conf' is of type '{type(save_to_state).__name__}' "
                    f"(expected str)."
                )

        on_failure = check_dict.get("on_failure", None)
        if on_failure:
            for action, endpoint in on_failure.items():
                if not isinstance(endpoint, str):
                    raise ConfigError(
                        f"'on_failure'-endpoint in forward to '{name}' in "
                        f"'{self.name}.conf' is of type "
                        f"'{type(endpoint).__name__}' (expected str)."
                    )
                if action not in ON_FAILURE_ACTIONS:
                    raise ConfigError(
                        f"Unknown 'on_failure'-action in '{name}' ('{self.name}."
                        f"conf'): {action}. Use one of {ON_FAILURE_ACTIONS}."
                    )

        reply = check_dict.get("reply", None)
        if reply:
            if not isinstance(reply, dict):
                raise ConfigError(
                    f"Value 'reply' defining checks in '{name}' has type "
                    f"{type(reply).__name__} (expected dict)."
                )

            values = reply.get("value", None)
            types = reply.get("type", None)
            identical = reply.get("identical", None)
            state = reply.get("state", None)
            state_hash = reply.get("state_hash", None)
            if not (values or types or identical or state or state_hash):
                logger.info(f"In {self.name}.conf '{name}' has a 'reply' block, but it's empty.")
                return checks
            if values:
                checks.append(
                    ValueReplyCheck(
                        name, values, on_failure, save_to_state, self.forwarder, self.state
                    )
                )
            if types:
                checks.append(
                    TypeReplyCheck(
                        name, types, on_failure, save_to_state, self.forwarder, self.state
                    )
                )
            if identical:
                checks.append(
                    IdenticalReplyCheck(
                        name, identical, on_failure, save_to_state, self.forwarder, self.state
                    )
                )
            if state:
                checks.append(
                    StateReplyCheck(
                        name, state, on_failure, save_to_state, self.forwarder, self.state
                    )
                )
            if state_hash:
                checks.append(
                    StateHashReplyCheck(
                        name, state_hash, on_failure, save_to_state, self.forwarder, self.state
                    )
                )

        return checks

    async def call(self, request, hosts=None, params=[]):
        """
        Call the endpoint.

        Returns
        -------
        :class:`Result`
            The result of the endpoint call.
        """
<<<<<<< HEAD
        if not self.callable:
            raise InvalidMethod("Endpoint is not callable.")
        self.logger.debug("endpoint called")
=======
        self.logger.info("endpoint called")
>>>>>>> 137bf5d0
        if self.enforce_group:
            hosts = None

        result = Result(self.name)

        if self.before:
            for forward in self.before:
                result_forward = await forward.trigger(self.type, {}, hosts)
                result.embed(forward.name, result_forward)
                # TODO: run these concurrently?

        # Only forward values we expect
        filtered_request = copy(self.values)
        if request is None:
            request = dict()
        if filtered_request:
            for key, value in filtered_request.items():
                try:
                    if not isinstance(request[key], value):
                        msg = (
                            f"{self.name} received value '{key}'' of type "
                            f"{type(request[key]).__name__} (expected {value.__name__})."
                        )
                        self.logger.warning(msg)
                        raise InvalidUsage(msg)
                except KeyError:
                    msg = f"{self.name} requires value '{key}'."
                    self.logger.warning(msg)
                    raise InvalidUsage(msg)

                # save the state change:
                if self.save_state:
                    for path in self.save_state:
                        self.state.write(path, request.get(key), key)

                filtered_request[key] = request.pop(key)

        self.logger.debug(f'Request "{filtered_request}"')

        # Send values from state if not found in request (some type checking is done in constructor
        # and when state changed)
        if self.send_state:
            send_state = self.state.read(self.send_state)
            if filtered_request:
                send_state.update(filtered_request)
            filtered_request = send_state

        # Forward the request to group and then to other coco endpoints
        # TODO: should we do that concurrently?
        for forward in self.forwards_external:
            result_forward = await forward.trigger(self.type, filtered_request, hosts, params)
            result.add_result(result_forward)
        for forward in self.forwards_internal:
            result_forward = await forward.trigger(self.type, filtered_request, hosts, params)
            result.embed(forward.name, result_forward)

        # Look for result type parameter in request
        if request:
            result.type = request.pop("coco_report_type", self.report_type)
        else:
            result.type = self.report_type

        # Report any additional values in the request
        if request:
            for key in request.keys():
                msg = f"Found additional value '{key}' in request to /{self.name}."
                self.logger.warning(msg)
                result.add_message(msg)

        if self.after:
            for forward in self.after:
                result_forward = await forward.trigger(self.type, {}, hosts)
                result.embed(forward.name, result_forward)
                # TODO: run these concurrently?

        if self.get_state:
            result.state(self.state.extract(self.get_state))

        if result.success:
            if self.set_state:
                for path, value in self.set_state.items():
                    self.state.write(path, value)
            self.write_timestamp()
            self.logger.debug("Success!")

        return result

    def write_timestamp(self):
        """
        Write a Unix timestamp (float) to the state.

        Does nothing if the endpoint doesn't have a path specified in `timestamp`.
        """
        if not self.timestamp_path:
            return
        self.state.write(self.timestamp_path, time.time())
        self.logger.debug(f"/{self.name} saved timestamp to state: {self.timestamp_path}")

    def client_call(self, host, port, args):
        """
        Call from a client.

        Send a request to coco daemon at <host>. Return the reply as json or an error string.

        Parameters
        ----------
        host : str
            Address of coco daemon.
        port : int
            Port of coco daemon.
        args : :class:`Namespace`
            Is expected to include all values of the endpoint.
        """
        data = copy(self.values)
        if data:
            for key, type_ in data.items():
                data[key] = self._parse_container_arg(key, type_, vars(args)[key])
        else:
            data = dict()
        args.endpoint = self.name
        args.type = self.type
        args.data = data
        return self.client_send_request(host, port, args)

    @staticmethod
    def client_send_request(host, port, args):
        """
        Send a request to an endpoint.

        Parameters
        ----------
        host : str
            Host.
        port : int
            Port.
        endpoint : str
            Endpoint name.
        type : str
            HTTP request type.
        data : json
            JSON data.
        args : :class:`argparse.Namespace`
            Namespace populated by argparse. For now only may contain the report type:
            `report : str`.

        Returns
        -------
        json or str
            The reply.
        """
        data = args.data
        endpoint = args.endpoint
        type = args.type
        data["coco_report_type"] = args.report

        url = f"http://{host}:{port}/{endpoint}"
        try:
            result = requests.request(type, url, json=data)
        except BaseException as e:
            return f"coco-client: Sending request failed: {e}"
        else:
            try:
                return result.json()
            except Exception:
                return {"Error": result.text}

    @staticmethod
    def _parse_container_arg(key, type_, arg):
        if type_ == list or type_ == dict:
            try:
                value = json.loads(arg)
            except json.JSONDecodeError as e:
                raise InvalidUsage(f"Failure parsing argument '{key}': {e}")
            return value
        return arg


class LocalEndpoint:
    """An endpoint that will execute a callable solely within coco.

    Parameters
    ----------
    name
        Endpoint name.
    type_
        Type of request to accept. Either a string ("POST", ...) or a list of
        strings.
    callable
        A callable that will be called to execute the endpoint.
    """

    call_on_start = False

    def __init__(
        self,
        name: str,
        type_: Union[str, List[str]],
        callable: Callable[[sanic.request.Request], Optional[dict]],
    ):
        self.name = name
        self.type = type_
        self.callable = callable
        self.schedule = None

    async def call(self, request, **kwargs):
        """Call the local endpoint."""
        return await self.callable(request)<|MERGE_RESOLUTION|>--- conflicted
+++ resolved
@@ -353,13 +353,9 @@
         :class:`Result`
             The result of the endpoint call.
         """
-<<<<<<< HEAD
         if not self.callable:
             raise InvalidMethod("Endpoint is not callable.")
-        self.logger.debug("endpoint called")
-=======
         self.logger.info("endpoint called")
->>>>>>> 137bf5d0
         if self.enforce_group:
             hosts = None
 
