--- conflicted
+++ resolved
@@ -35,76 +35,6 @@
 
 logger = logging.getLogger(__name__)
 
-<<<<<<< HEAD
-QUEUE_LEN = 0
-
-
-@app.route("/<endpoint>", methods=["GET", "POST"])
-async def master_endpoint(request, endpoint):
-    """
-    Receive all HTTP calls.
-
-    Master endpoint. Passes all endpoint calls on to redis and blocks until completion.
-    """
-    # create a unique name for this task: <process ID>-<POSIX timestamp>
-    name = f"{os.getpid()}-{time.time()}"
-
-    with await redis.conn as r:
-        # Check if queue is full. If not, add this task.
-        if QUEUE_LEN > 0:
-            full = await r.eval(
-                """ if redis.call('llen', KEYS[1]) >= tonumber(ARGV[1]) then
-                        return true
-                    else
-                        redis.call('hmset', KEYS[2], ARGV[2], ARGV[3], ARGV[4], ARGV[5], ARGV[6], ARGV[7], ARGV[8], ARGV[9])
-                        redis.call('rpush', KEYS[1], KEYS[2])
-                        return false
-                    end
-                """,
-                keys=["queue", name],
-                args=[
-                    QUEUE_LEN,
-                    "method",
-                    request.method,
-                    "endpoint",
-                    endpoint,
-                    "request",
-                    request.body,
-                    "params",
-                    request.query_string,
-                ],
-            )
-            if full:
-                # Increment dropped request counter
-                await r.incr(f"dropped_counter_{endpoint}")
-                return response.json({"reply": "Coco queue is full.", "status": 503}, status=503)
-        else:
-            # No limit on queue, just give the task to redis
-            await r.hmset(
-                name,
-                "method",
-                request.method,
-                "endpoint",
-                endpoint,
-                "request",
-                request.body,
-                "params",
-                request.query_string,
-            )
-
-            # Add task name to queue
-            await r.rpush("queue", name)
-
-        # Wait for the result (operations must be in this order to ensure the result is available)
-        code = int((await r.blpop(f"{name}:code"))[1])
-        result = (await r.blpop(f"{name}:res"))[1]
-        await r.delete(f"{name}:res")
-        await r.delete(f"{name}:code")
-
-    return response.raw(result, status=code, headers={"Content-Type": "application/json"})
-
-=======
->>>>>>> a70bb1bb
 
 class Master:
     """
@@ -145,7 +75,7 @@
             """ if redis.call('llen', KEYS[1]) >= tonumber(ARGV[1]) then
                         return true
                     else
-                        redis.call('hmset', KEYS[2], ARGV[2], ARGV[3], ARGV[4], ARGV[5], ARGV[6], ARGV[7])
+                        redis.call('hmset', KEYS[2], ARGV[2], ARGV[3], ARGV[4], ARGV[5], ARGV[6], ARGV[7], ARGV[8], ARGV[9])
                         redis.call('rpush', KEYS[1], KEYS[2])
                         return false
                     end
@@ -427,6 +357,8 @@
                         endpoint,
                         "request",
                         request.body,
+                        "params",
+                        request.query_string,
                     ],
                 )
 
@@ -439,7 +371,8 @@
             else:
                 # No limit on queue, just give the task to redis
                 await r.hmset(
-                    name, "method", request.method, "endpoint", endpoint, "request", request.body
+                    name, "method", request.method, "endpoint", endpoint, "request", request.body,
+                    "params", request.query_string
                 )
 
                 # Add task name to queue
