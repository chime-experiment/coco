"""Forward requests to a set of hosts."""
from asyncio import TimeoutError
import copy
import os
import json
from typing import Iterable

import aiohttp
import redis
from prometheus_client import Counter

from . import TaskPool
from .metric import start_metrics_server
from .util import Host
from .blacklist import Blacklist
from .result import Result


class Forward:
    """Keep data about a forward to another endpoint."""

    def __init__(self, name, group=None, request=None, check=None):
        self.name = name
        self.request = request
        self.group = group
        self.check = check
        if not self.request:
            self.request = dict()

<<<<<<< HEAD
    async def trigger(self, request=None, method="GET", hosts=None, params=[]):
=======
    async def trigger(self, method, request=None, hosts=None):
>>>>>>> a70bb1bb
        """
        Trigger the forwarding.

        Parameters
        ----------
        method : str
            Request method. FIXME: this is ignored.
        request : dict
            (optional) The :class:`Forward`'s `request` gets added to this (overwriting any duplicate values),
            and send with the forward call.
<<<<<<< HEAD
        method : str
            HTTP request method.
        hosts : str or list(str)
            Hosts(s) to limit the call to.
        params : list of (key, value) pairs
            URL query parameters to forward to target endpoint.
=======
        hosts : str or List(str)
            (optional) The group or host(s) to forward to. If not supplied, the value set in the constructor is used.
>>>>>>> a70bb1bb

        Returns
        -------
        Tuple[bool, :class:`Result`]
            (False if any check failed. True otherwise., Result of the Forward.)
        """
        if self.request:
            if not request:
                request = dict()
            request = copy.copy(request)
            request.update(self.request)
<<<<<<< HEAD
        return await self.forward_function(self.name, method, request, hosts, params)
=======
        if not hosts:
            hosts = self.group
        forward_result = await self.forward_function(self.name, method, request, hosts)
        success = True
        if self.check:
            for check in self.check:
                success &= await check.run(forward_result)

        return success, forward_result
>>>>>>> a70bb1bb

    def forward_function(self, **kwargs):
        """Pure virtual method, only use overwriting methods from sub classes."""
        raise NotImplementedError(
            "The Forward base class should not be used itself, Use "
            "CocoForward or ExternalForward instead and pass a forwarder to "
            "it."
        )

    def _save_result(self, result, addition):
        """Pure virtual method, only use overwriting methods from sub classes."""
        raise NotImplementedError(
            "The Forward base class should not be used itself, Use "
            "CocoForward or ExternalForward instead and pass a forwarder to "
            "it."
        )


class CocoForward(Forward):
    """Keep data about a forward to another coco endpoint."""

    def __init__(self, name, forwarder, group=None, request=None, check=None):
        if forwarder:
            self.forward_function = forwarder.internal
        super().__init__(name, group, request, check)

<<<<<<< HEAD
    async def trigger(self, result, method, request=None, hosts=None, params=[]):
        """
        Trigger the forward.

        Parameters
        ----------
        result : :class:`Result`
            Result to embed the result of the forward in.
        method : str
            HTTP request method.
        request : dict
            Request data for the forward. Values can be overwritten to `request` configured with
            the forward.
        hosts : str or list(str)
            Hosts(s) to limit the call to.
        params : list of (key, value) pairs
            This argument is ignored but needs to be included to maintain compatibility with
            other forwards.

        Returns
        -------
        bool
            True if forward successful.
        """
        r = await super().trigger(request, method, hosts, params)
        result.embed(self.name, r)
        return True

=======
>>>>>>> a70bb1bb

class ExternalForward(Forward):
    """Keep data about a forward to an external endpoint."""

    def __init__(self, name, forwarder, group, request=None, check=None):
        if forwarder:
            self.forward_function = forwarder.external
        super().__init__(name, group, request, check)

<<<<<<< HEAD
    async def trigger(self, result, method, request=None, hosts=None, params=[]):
        """
        Trigger the forward.

        Parameters
        ----------
        result : :class:`Result`
            Result to embed the result of the forward in.
        method : str
            HTTP request method.
        request : dict
            Request data for the forward. Values can be overwritten to `request` configured with
            the forward.
        hosts : str or list(str)
            Hosts(s) to limit the call to.
        params : list of (key, value) pairs
            URL query parameters to forward to target endpoint.

        Returns
        -------
        bool
            True if forward successful, False if any of the configured checks failed.
        """
        if hosts is None:
            hosts = self.group
        r = await super().trigger(request, method, hosts, params)
        if not self.check:
            success = True
        else:
            success = await self.check(self.name, r, result)
        result.add_result(self.name, r)
        return success

=======
>>>>>>> a70bb1bb

class RequestForwarder:
    """Take requests and forward to a given set of hosts.

    Parameters
    ----------
    blacklist_path
        The file we should store the blacklist in.
    """

    def __init__(self, blacklist_path: os.PathLike):
        self._endpoints = dict()
        self._groups = dict()
        self.session_limit = 1
        self.blacklist = Blacklist([], blacklist_path)

    def set_session_limit(self, session_limit):
        """
        Set session limit.

        The session limit is the maximum of concurrent tasks when forwarding requests. Set low
        for lower memory usage.

        Parameters
        ----------
        session_limit : int
            Number of maximum tasks being executed concurrently by request forwarder.
        """
        self.session_limit = session_limit

    def add_group(self, name: str, hosts: Iterable[Host]):
        """
        Add a group of hosts.

        Parameters
        ----------
        name : str
            Name of the group.
        hosts : list of str
            Hosts in the group. Expected to have format "http://hostname:port/"
        """
        self._groups[name] = hosts
        self.blacklist.add_known_hosts(self._groups[name])

    def add_endpoint(self, name, endpoint):
        """
        Add an endpoint.

        Parameters
        ----------
        name : str
            Name of the endpoint.
        endpoint : :class:`Endpoint`
            Endpoint instance.
        """
        self._endpoints[name] = endpoint

    def start_prometheus_server(self, port):
        """
        Start prometheus server.

        Parameters
        ----------
        port : int
            Server port.
        """
        # Conect to redis
        self.redis_conn = redis.Redis(host="localhost", port=6379, db=0)

        def fetch_request_count():
            for edpt in self._endpoints:
                # Get current count and reset to 0
                incr = int(self.redis_conn.getset(f"dropped_counter_{edpt}", "0"))
                self.dropped_counter.labels(endpoint=edpt).inc(incr)

        start_metrics_server(port, callbacks=[fetch_request_count])

    def init_metrics(self):
        """Initialise counters for every prometheus endpoint."""
        self.dropped_counter = Counter(
            "coco_dropped_request",
            "Count of requests dropped by coco.",
            ["endpoint"],
            unit="total",
        )
        self.call_counter = Counter(
            "coco_calls",
            "Calls forwarded by coco to hosts.",
            ["endpoint", "host", "port", "status"],
            unit="total",
        )
        for edpt in self._endpoints:
            self.dropped_counter.labels(endpoint=edpt).inc(0)
            self.redis_conn.set(f"dropped_counter_{edpt}", "0")

<<<<<<< HEAD
    async def call(self, name, method, request, hosts=None, params=[]):
=======
    async def internal(self, name, method, request, hosts=None):
>>>>>>> a70bb1bb
        """
        Call an endpoint.

        Parameters
        ----------
        name : str
            Name of the endpoint.
        method : str
            HTTP method.
        request : dict
            Request data.
        hosts : str or list(Host)
            Hosts to forward to.
        params : list of (key, value) pairs
            This argument is ignored but needs to be included to maintain compatibility with
            other forwards.

        Returns
        -------
        :class:`Result`
            Reply of endpoint call.
        """
        return await self._endpoints[name].call(request=request, hosts=hosts)

    async def _request(self, session, method, host, endpoint, request, params):
        url = host.join_endpoint(endpoint)
        hostname, port = host.hostname, host.port
        try:
            async with session.request(
                method,
                url,
                json=request,
                raise_for_status=False,
                timeout=aiohttp.ClientTimeout(10),
                params=params,
            ) as response:
                self.call_counter.labels(
                    endpoint=endpoint, host=hostname, port=port, status=str(response.status)
                ).inc()
                try:
                    return (host, (await response.json(content_type=None), response.status))
                except json.decoder.JSONDecodeError:
                    return host, (await response.text(), response.status)
        except TimeoutError:
            self.call_counter.labels(endpoint=endpoint, host=hostname, port=port, status="0").inc()
            return host, ("Timeout", 0)
        except BaseException as e:
            self.call_counter.labels(endpoint=endpoint, host=hostname, port=port, status="0").inc()
            return host, (str(e), 0)

<<<<<<< HEAD
    async def forward(self, name, method, request, group, params=[]):
=======
    async def external(self, name, method, request, group):
>>>>>>> a70bb1bb
        """
        Forward an endpoint call.

        Parameters
        ----------
        name : str
            Name of the endpoint.
        method : str
            HTTP method.
        request : dict
            Request data to forward.
        group : str or list(Host)
            Hosts to forward to or group name.
        params : list of (key, value) pairs
            URL query parameters to forward to target endpoint.

        Returns
        -------
        :class:`Result`
            Result of the endpoint call.
        """
        if isinstance(group, str):
            hosts = self._groups[group]
        else:
            hosts = group

        connector = aiohttp.TCPConnector(limit=0)
        async with aiohttp.ClientSession(connector=connector) as session, TaskPool(
            self.session_limit
        ) as tasks:
            for host in hosts:
                if host not in self.blacklist.hosts:
<<<<<<< HEAD
                    await tasks.put(self._request(session, method, host, name, request, params))
            return dict(await tasks.join())
=======
                    await tasks.put(self._request(session, method, host, name, request))
            return Result(name, dict(await tasks.join()))
>>>>>>> a70bb1bb
<|MERGE_RESOLUTION|>--- conflicted
+++ resolved
@@ -27,11 +27,7 @@
         if not self.request:
             self.request = dict()
 
-<<<<<<< HEAD
-    async def trigger(self, request=None, method="GET", hosts=None, params=[]):
-=======
-    async def trigger(self, method, request=None, hosts=None):
->>>>>>> a70bb1bb
+    async def trigger(self, method, request=None, hosts=None, params=[]):
         """
         Trigger the forwarding.
 
@@ -42,17 +38,10 @@
         request : dict
             (optional) The :class:`Forward`'s `request` gets added to this (overwriting any duplicate values),
             and send with the forward call.
-<<<<<<< HEAD
-        method : str
-            HTTP request method.
-        hosts : str or list(str)
-            Hosts(s) to limit the call to.
+        hosts : str or List(str)
+            (optional) The group or host(s) to forward to. If not supplied, the value set in the constructor is used.
         params : list of (key, value) pairs
             URL query parameters to forward to target endpoint.
-=======
-        hosts : str or List(str)
-            (optional) The group or host(s) to forward to. If not supplied, the value set in the constructor is used.
->>>>>>> a70bb1bb
 
         Returns
         -------
@@ -64,19 +53,15 @@
                 request = dict()
             request = copy.copy(request)
             request.update(self.request)
-<<<<<<< HEAD
-        return await self.forward_function(self.name, method, request, hosts, params)
-=======
         if not hosts:
             hosts = self.group
-        forward_result = await self.forward_function(self.name, method, request, hosts)
+        forward_result = await self.forward_function(self.name, method, request, hosts, params)
         success = True
         if self.check:
             for check in self.check:
                 success &= await check.run(forward_result)
 
         return success, forward_result
->>>>>>> a70bb1bb
 
     def forward_function(self, **kwargs):
         """Pure virtual method, only use overwriting methods from sub classes."""
@@ -103,37 +88,6 @@
             self.forward_function = forwarder.internal
         super().__init__(name, group, request, check)
 
-<<<<<<< HEAD
-    async def trigger(self, result, method, request=None, hosts=None, params=[]):
-        """
-        Trigger the forward.
-
-        Parameters
-        ----------
-        result : :class:`Result`
-            Result to embed the result of the forward in.
-        method : str
-            HTTP request method.
-        request : dict
-            Request data for the forward. Values can be overwritten to `request` configured with
-            the forward.
-        hosts : str or list(str)
-            Hosts(s) to limit the call to.
-        params : list of (key, value) pairs
-            This argument is ignored but needs to be included to maintain compatibility with
-            other forwards.
-
-        Returns
-        -------
-        bool
-            True if forward successful.
-        """
-        r = await super().trigger(request, method, hosts, params)
-        result.embed(self.name, r)
-        return True
-
-=======
->>>>>>> a70bb1bb
 
 class ExternalForward(Forward):
     """Keep data about a forward to an external endpoint."""
@@ -143,42 +97,6 @@
             self.forward_function = forwarder.external
         super().__init__(name, group, request, check)
 
-<<<<<<< HEAD
-    async def trigger(self, result, method, request=None, hosts=None, params=[]):
-        """
-        Trigger the forward.
-
-        Parameters
-        ----------
-        result : :class:`Result`
-            Result to embed the result of the forward in.
-        method : str
-            HTTP request method.
-        request : dict
-            Request data for the forward. Values can be overwritten to `request` configured with
-            the forward.
-        hosts : str or list(str)
-            Hosts(s) to limit the call to.
-        params : list of (key, value) pairs
-            URL query parameters to forward to target endpoint.
-
-        Returns
-        -------
-        bool
-            True if forward successful, False if any of the configured checks failed.
-        """
-        if hosts is None:
-            hosts = self.group
-        r = await super().trigger(request, method, hosts, params)
-        if not self.check:
-            success = True
-        else:
-            success = await self.check(self.name, r, result)
-        result.add_result(self.name, r)
-        return success
-
-=======
->>>>>>> a70bb1bb
 
 class RequestForwarder:
     """Take requests and forward to a given set of hosts.
@@ -274,11 +192,7 @@
             self.dropped_counter.labels(endpoint=edpt).inc(0)
             self.redis_conn.set(f"dropped_counter_{edpt}", "0")
 
-<<<<<<< HEAD
-    async def call(self, name, method, request, hosts=None, params=[]):
-=======
-    async def internal(self, name, method, request, hosts=None):
->>>>>>> a70bb1bb
+    async def internal(self, name, method, request, hosts=None, params=[]):
         """
         Call an endpoint.
 
@@ -329,11 +243,7 @@
             self.call_counter.labels(endpoint=endpoint, host=hostname, port=port, status="0").inc()
             return host, (str(e), 0)
 
-<<<<<<< HEAD
-    async def forward(self, name, method, request, group, params=[]):
-=======
-    async def external(self, name, method, request, group):
->>>>>>> a70bb1bb
+    async def external(self, name, method, request, group, params=[]):
         """
         Forward an endpoint call.
 
@@ -366,10 +276,5 @@
         ) as tasks:
             for host in hosts:
                 if host not in self.blacklist.hosts:
-<<<<<<< HEAD
                     await tasks.put(self._request(session, method, host, name, request, params))
-            return dict(await tasks.join())
-=======
-                    await tasks.put(self._request(session, method, host, name, request))
-            return Result(name, dict(await tasks.join()))
->>>>>>> a70bb1bb
+            return Result(name, dict(await tasks.join()))