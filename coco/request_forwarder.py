"""Forward requests to a set of hosts."""
import aiohttp
import json
from prometheus_client import Counter, start_http_server

from . import TaskPool
from . import Result
from .metric import format_metric_label, format_metric_name


class RequestForwarder:
    """Take requests and forward to a given set of hosts."""

    def __init__(self):
        self._endpoints = dict()
        self._groups = dict()
        self.session_limit = 1

    def set_session_limit(self, session_limit):
        """
        Set session limit.

        The session limit is the maximum of concurrent tasks when forwarding requests. Set low
        for lower memory usage.

        Parameters
        ----------
        session_limit : int
            Number of maximum tasks being executed concurrently by request forwarder.
        """
        self.session_limit = session_limit

    def add_group(self, name, hosts):
        """
        Add a group of hosts.

        Parameters
        ----------
        name : str
            Name of the group.
        hosts : list of str
            Hosts in the group. Expected to have format "http://hostname:port/"
        """
        self._groups[name] = hosts

    def add_endpoint(self, name, endpoint):
        """
        Add an endpoint.

        Parameters
        ----------
        name : str
            Name of the endpoint.
        endpoint : :class:`Endpoint`
            Endpoint instance.
        """
        self._endpoints[name] = endpoint

    # We need a separate server to track metrics produced by this process.
    # This should be called by the worker process when it is started.
    @staticmethod
    def start_prometheus_server(port=9090):
        """
        Start prometheus server.

        Parameters
        ----------
        port : int
            Server port.
        """
        start_http_server(port)

    def init_metrics(self):
        """
        Initialise success/failure counters for every prometheus endpoint.
        """
        self.counter_succ = {}
        self.counter_fail = {}
        for edpt in self._endpoints:
            cnt_succ = Counter(format_metric_name(f"coco_{edpt}_success"),
                               "Requests sucessfully forwarded by coco.", ["host", "port"])
            cnt_fail = Counter(format_metric_name(f"coco_{edpt}_failure"),
                               "Requests that failed to be forwarded by coco.",
                               ["host", "port", "err"])
            for grp in self._groups:
                for h in self._groups[grp]:
                    label, port = format_metric_label(h)
                    cnt_succ.labels(host=label, port=port).inc(0)
                    cnt_fail.labels(host=label, port=port, err="Exception").inc(0)
            self.counter_succ[edpt] = cnt_succ
            self.counter_fail[edpt] = cnt_fail

    async def call(self, name, request):
        """
        Call an endpoint.

        Parameters
        ----------
        name : str
            Name of the endpoint.
        request : dict
            Request data.

        Returns
        -------
        :class:`Result`
            Reply of endpoint call.
        """
        return await self._endpoints[name].call(request)

    async def _request(self, session, method, host, endpoint, request):
        url = host + endpoint
        host_label, port = format_metric_label(host)
        try:
            async with session.request(
                method,
                url,
                data=json.dumps(request),
                raise_for_status=False,
                timeout=aiohttp.ClientTimeout(1),
            ) as response:
<<<<<<< HEAD
                self.counter_succ[endpoint].labels(host=host_label, port=port).inc()
                return host, (await response.json(), response.status)
=======
                try:
                    return host, (await response.json(content_type=None), response.status)
                except json.decoder.JSONDecodeError:
                    return host, (await response.text(content_type=None), response.status)
>>>>>>> 01cfc83f
        except BaseException as e:
            self.counter_fail[endpoint].labels(host=host_label, port=port,
                                               err=e.__class__.__name__).inc()
            return host, (str(e), 0)

    async def forward(self, name, group, method, request):
        """
        Forward an endpoint call.

        Parameters
        ----------
        name : str
            Name of the endpoint.
        request : dict
            Request data to forward.

        Returns
        -------
        :class:`Result`
            Result of the endpoint call.
        """
        hosts = self._groups[group]

        connector = aiohttp.TCPConnector(limit=0)
        async with aiohttp.ClientSession(connector=connector) as session, TaskPool(
            self.session_limit
        ) as tasks:
            for host in hosts:
                await tasks.put(self._request(session, method, host, name, request))
            return dict(await tasks.join())<|MERGE_RESOLUTION|>--- conflicted
+++ resolved
@@ -119,15 +119,11 @@
                 raise_for_status=False,
                 timeout=aiohttp.ClientTimeout(1),
             ) as response:
-<<<<<<< HEAD
                 self.counter_succ[endpoint].labels(host=host_label, port=port).inc()
-                return host, (await response.json(), response.status)
-=======
                 try:
                     return host, (await response.json(content_type=None), response.status)
                 except json.decoder.JSONDecodeError:
                     return host, (await response.text(content_type=None), response.status)
->>>>>>> 01cfc83f
         except BaseException as e:
             self.counter_fail[endpoint].labels(host=host_label, port=port,
                                                err=e.__class__.__name__).inc()
