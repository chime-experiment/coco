--- conflicted
+++ resolved
@@ -65,13 +65,9 @@
                 count_forward.append(sample)
 
     # Only expect one endpoint call
-<<<<<<< HEAD
-    assert len(count_coco) == 5  # 1, plus two from internal metrics. Needs to be kept up to date
-=======
     assert (
-        len(count_coco) == 4
+        len(count_coco) == 5
     )  # 1, plus two from internal metrics. Needs to be kept up to date
->>>>>>> 2a43cb7a
     count_coco = count_coco[0]
     assert list(count_coco.labels.keys()) == ["endpoint"]
     assert count_coco.labels["endpoint"] == ENDPT_NAME
